--- conflicted
+++ resolved
@@ -9,15 +9,10 @@
   , htmlRunner
   ) where
 
-<<<<<<< HEAD
-import Control.Applicative (Const(..), (<$))
+import Control.Applicative (Const(..), (<$), (<$>))
 import Control.Monad (unless)
-=======
-import Control.Applicative (Const(..), (<$), (<$>))
 import Control.DeepSeq (force)
 import Control.Exception.Base (SomeException, evaluate, try)
-import Control.Monad ((>=>), unless)
->>>>>>> a9b2bdbb
 import Control.Monad.Trans.Class (lift)
 import Control.Concurrent.STM (atomically, readTVar)
 import qualified Control.Concurrent.STM as STM(retry)
@@ -27,12 +22,7 @@
 import Data.Typeable (Typeable)
 import GHC.Generics (Generic)
 import qualified Data.Text.Lazy.IO as TIO
-<<<<<<< HEAD
-import Control.Monad.State (StateT, evalStateT)
-=======
-import qualified Data.ByteString as B
 import Control.Monad.State (StateT, evalStateT, liftIO)
->>>>>>> a9b2bdbb
 import qualified Control.Monad.State as State (get, modify)
 import Data.Functor.Compose (Compose(Compose,getCompose))
 import qualified Data.IntMap as IntMap
